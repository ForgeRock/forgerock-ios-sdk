--- conflicted
+++ resolved
@@ -109,14 +109,9 @@
     /// - Parameter expiration: experation Date of jws
     /// - Returns: compact serialized jws
     public func sign(userKey: UserKey, challenge: String, expiration: Date) throws -> String {
-<<<<<<< HEAD
         let cryptoKey = CryptoKey(keyId: userKey.userId, accessGroup: FRAuth.shared?.options?.keychainAccessGroup)
         guard let keyStoreKey = cryptoKey.getSecureKey() else {
-            throw DeviceBindingStatus.unRegister
-=======
-        guard let keyStoreKey = CryptoKey.getSecureKey(keyAlias: userKey.keyAlias) else {
             throw DeviceBindingStatus.clientNotRegistered
->>>>>>> 538e9db1
         }
         let algorithm = SignatureAlgorithm.ES256
         
