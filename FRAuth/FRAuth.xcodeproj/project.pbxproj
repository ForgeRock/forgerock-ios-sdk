--- conflicted
+++ resolved
@@ -1793,11 +1793,7 @@
 				D53A803B262789BD0093B1CA /* UUID.swift in Sources */,
 				D5F01B1D240F0B9F00BD48AA /* FRLog.swift in Sources */,
 				D586CFAD23358EE0007A2194 /* FRUser.swift in Sources */,
-<<<<<<< HEAD
 				A5BE3C39292E610A0041F990 /* UserDeviceKeyService.swift in Sources */,
-				D586CF8423358EE0007A2194 /* FRJailbreakDetector.swift in Sources */,
-=======
->>>>>>> 5eef81bc
 				EC8BCAFF273C3EC100C3B2D8 /* FRHTTPCookie.swift in Sources */,
 				D586CFB823358EE0007A2194 /* HardwareCollector.swift in Sources */,
 				D586CFAA23358EE0007A2194 /* ServerConfig.swift in Sources */,
@@ -1838,12 +1834,7 @@
 				D5B2061425FFE0E500DABB9B /* SelectIdPCallback.swift in Sources */,
 				D512CD41240DC41E00AF520E /* FRRestClient.swift in Sources */,
 				D586CF7823358EE0007A2194 /* ConfigError.swift in Sources */,
-<<<<<<< HEAD
-				D586CF8723358EE0007A2194 /* BashDetector.swift in Sources */,
 				A5BE3C6D294518A40041F990 /* CryptoAware.swift in Sources */,
-				D586CF7F23358EE0007A2194 /* CydiaSubstrateDetector.swift in Sources */,
-=======
->>>>>>> 5eef81bc
 				D586CF7723358EE0007A2194 /* AuthError.swift in Sources */,
 				D53A800E262789A80093B1CA /* WebAuthn.swift in Sources */,
 				D586CFB923358EE0007A2194 /* DeviceCollector.swift in Sources */,
@@ -1869,11 +1860,7 @@
 				D586CFA123358EE0007A2194 /* Callback.swift in Sources */,
 				D5CD493225265FF8006DD932 /* BrowserError.swift in Sources */,
 				D5C6DB682509747D00E1A857 /* Browser.swift in Sources */,
-<<<<<<< HEAD
-				D586CF7B23358EE0007A2194 /* CydiaDetector.swift in Sources */,
 				A5BE3C37292BEE7D0041F990 /* DeviceSigningVerifierCallback.swift in Sources */,
-=======
->>>>>>> 5eef81bc
 				D53A8045262789BD0093B1CA /* KeySupport.swift in Sources */,
 				D586CFA323358EE0007A2194 /* KbaCreateCallback.swift in Sources */,
 				D586CF9523358EE0007A2194 /* MultipleValuesCallback.swift in Sources */,
@@ -1886,12 +1873,8 @@
 				D5F8F9EE24B7D50600EC9AEB /* BooleanAttributeInputCallback.swift in Sources */,
 				D586CFB323358EE0007A2194 /* PlatformCollector.swift in Sources */,
 				D5723C3C23F4C65800557AA8 /* AuthService.swift in Sources */,
-<<<<<<< HEAD
 				A54874A428F741AA00FF9B99 /* DeviceBindingAuthenticators.swift in Sources */,
-				D5791C1E25F8869C004B487A /* JBUtil.c in Sources */,
-=======
 				ECDF5F4929674E9E007BB721 /* FRWebAuthn.swift in Sources */,
->>>>>>> 5eef81bc
 				D5E86BBD2481E5B800DFD5E0 /* FRURLProtocol.swift in Sources */,
 				A555CE6A29AD0F97001336EA /* RemoteDeviceBindingRepository.swift in Sources */,
 				D53A803C262789BD0093B1CA /* JSON.swift in Sources */,
@@ -1899,11 +1882,7 @@
 				D53A8049262789BD0093B1CA /* Attestation.swift in Sources */,
 				D5B2061825FFE0F300DABB9B /* IdPCallback.swift in Sources */,
 				D586CF9323358EE0007A2194 /* NameCallback.swift in Sources */,
-<<<<<<< HEAD
-				D586CF8123358EE0007A2194 /* AptDetector.swift in Sources */,
 				A54874AD28FE158D00FF9B99 /* DeviceBindingStatus.swift in Sources */,
-=======
->>>>>>> 5eef81bc
 				D586CF9F23358EE0007A2194 /* ChoiceCallback.swift in Sources */,
 			);
 			runOnlyForDeploymentPostprocessing = 0;
@@ -2008,12 +1987,9 @@
 				D5791BDE25F87DE8004B487A /* PKCETests.swift in Sources */,
 				A5EB6B1D2994364400737F02 /* FRUserKeysTests.swift in Sources */,
 				D58BC39F2602FB7700254654 /* IdPValueTests.swift in Sources */,
-<<<<<<< HEAD
 				A5BE3C2F29196DDB0041F990 /* DeviceBindingCallbackTests.swift in Sources */,
 				959D7D98290B4B9200A1F22F /* AA-05-DeviceBindingCallbackTest.swift in Sources */,
-=======
 				ECDF5F4C296851DD007BB721 /* FRWebAuthnTests.swift in Sources */,
->>>>>>> 5eef81bc
 				D5791BDF25F87DE8004B487A /* AccessTokenTests.swift in Sources */,
 				D5791BE025F87DE8004B487A /* FRUserTests.swift in Sources */,
 				D5791BE125F87DE8004B487A /* FRUserBrowserTests.swift in Sources */,
