--- conflicted
+++ resolved
@@ -1202,12 +1202,9 @@
 				959D7D97290B4B9200A1F22F /* AA-05-DeviceBindingCallbackTest.swift */,
 				95E180B32992A6F20087457D /* AA-06-DeviceSigningVerifierCallbackTest.swift */,
 				3A4B46E32AB95B3D009E7171 /* AA_07_AppIntegrityTest.swift */,
-<<<<<<< HEAD
+        9536C56B2B865DD600B2DFDD /* AA_08_TextInputCallbackTest.swift */,
 				95EB7E4C2B8D010B00B59CD6 /* AA_09_PingOneProtectInitializeCallbackTest.swift */,
 				95EB7E522B8D5F6100B59CD6 /* AA_10_PingOneProtectEvaluateCallbackTest.swift */,
-=======
-				9536C56B2B865DD600B2DFDD /* AA_08_TextInputCallbackTest.swift */,
->>>>>>> ba7252cf
 			);
 			path = "Callback-Live";
 			sourceTree = "<group>";
