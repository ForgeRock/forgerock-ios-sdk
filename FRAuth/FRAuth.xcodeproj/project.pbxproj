--- conflicted
+++ resolved
@@ -9,8 +9,6 @@
 /* Begin PBXBuildFile section */
 		3A1B43D0284510B700EAFC9D /* AtomicDictionary.swift in Sources */ = {isa = PBXBuildFile; fileRef = 3A1B43CF284510B700EAFC9D /* AtomicDictionary.swift */; };
 		3A1B43D3284524B900EAFC9D /* AtomicDictionaryTests.swift in Sources */ = {isa = PBXBuildFile; fileRef = 3A1B43D2284524B900EAFC9D /* AtomicDictionaryTests.swift */; };
-<<<<<<< HEAD
-=======
 		3A3E785B2AAF6BE8007962B7 /* FRAppIntegrityCallback.swift in Sources */ = {isa = PBXBuildFile; fileRef = 3A3E785A2AAF6BE8007962B7 /* FRAppIntegrityCallback.swift */; };
 		3A3E78632AAF764F007962B7 /* FRAppAttestDomainModal.swift in Sources */ = {isa = PBXBuildFile; fileRef = 3A3E78622AAF764F007962B7 /* FRAppAttestDomainModal.swift */; };
 		3A3E78652AAF9919007962B7 /* FRAppAttestServiceImpl.swift in Sources */ = {isa = PBXBuildFile; fileRef = 3A3E78642AAF9919007962B7 /* FRAppAttestServiceImpl.swift */; };
@@ -18,19 +16,13 @@
 		3A4B46DC2AB2D149009E7171 /* FRAppAttestServiceImplTests.swift in Sources */ = {isa = PBXBuildFile; fileRef = 3A4B46DB2AB2D149009E7171 /* FRAppAttestServiceImplTests.swift */; };
 		3A4B46DE2AB38BA6009E7171 /* FRAppIntegrityCallbackTests.swift in Sources */ = {isa = PBXBuildFile; fileRef = 3A4B46DD2AB38BA6009E7171 /* FRAppIntegrityCallbackTests.swift */; };
 		3A4B46E42AB95B3D009E7171 /* AA_07_AppIntegrityTest.swift in Sources */ = {isa = PBXBuildFile; fileRef = 3A4B46E32AB95B3D009E7171 /* AA_07_AppIntegrityTest.swift */; };
->>>>>>> 4218690e
 		3A53E4DA2A153AF200E17DDF /* PolicyAdviceCreatorTests.swift in Sources */ = {isa = PBXBuildFile; fileRef = 3A53E4D92A153AF200E17DDF /* PolicyAdviceCreatorTests.swift */; };
 		3A67B8832AD83946003331C5 /* FRAppIntegrityKeys.swift in Sources */ = {isa = PBXBuildFile; fileRef = 3A67B8822AD83946003331C5 /* FRAppIntegrityKeys.swift */; };
 		3A6D26672A1345400099D877 /* PolicyAdviceCreator.swift in Sources */ = {isa = PBXBuildFile; fileRef = 3A6D26662A1345400099D877 /* PolicyAdviceCreator.swift */; };
-<<<<<<< HEAD
 		959D7D98290B4B9200A1F22F /* AA-05-DeviceBindingCallbackTest.swift in Sources */ = {isa = PBXBuildFile; fileRef = 959D7D97290B4B9200A1F22F /* AA-05-DeviceBindingCallbackTest.swift */; };
 		95E180B42992A6F20087457D /* AA-06-DeviceSigningVerifierCallbackTest.swift in Sources */ = {isa = PBXBuildFile; fileRef = 95E180B32992A6F20087457D /* AA-06-DeviceSigningVerifierCallbackTest.swift */; };
 		A53723D12AE80A5D0047B809 /* TelephonyCollectorTests.swift in Sources */ = {isa = PBXBuildFile; fileRef = A53723D02AE80A5D0047B809 /* TelephonyCollectorTests.swift */; };
-=======
 		3AB062FA2AE6224D00C4B47C /* FRAppIntegrityKeysTests.swift in Sources */ = {isa = PBXBuildFile; fileRef = 3AB062F92AE6224D00C4B47C /* FRAppIntegrityKeysTests.swift */; };
-		959D7D98290B4B9200A1F22F /* AA-05-DeviceBindingCallbackTest.swift in Sources */ = {isa = PBXBuildFile; fileRef = 959D7D97290B4B9200A1F22F /* AA-05-DeviceBindingCallbackTest.swift */; };
-		95E180B42992A6F20087457D /* AA-06-DeviceSigningVerifierCallbackTest.swift in Sources */ = {isa = PBXBuildFile; fileRef = 95E180B32992A6F20087457D /* AA-06-DeviceSigningVerifierCallbackTest.swift */; };
->>>>>>> 4218690e
 		A5950A2A27EA205B00EDEFE4 /* SSLPinningTests.swift in Sources */ = {isa = PBXBuildFile; fileRef = A5950A2927EA205B00EDEFE4 /* SSLPinningTests.swift */; };
 		D512CD41240DC41E00AF520E /* FRRestClient.swift in Sources */ = {isa = PBXBuildFile; fileRef = D512CD40240DC41E00AF520E /* FRRestClient.swift */; };
 		D513F17524DA6B490042228B /* AuthApiError.swift in Sources */ = {isa = PBXBuildFile; fileRef = D513F17424DA6B490042228B /* AuthApiError.swift */; };
@@ -343,8 +335,6 @@
 /* Begin PBXFileReference section */
 		3A1B43CF284510B700EAFC9D /* AtomicDictionary.swift */ = {isa = PBXFileReference; lastKnownFileType = sourcecode.swift; path = AtomicDictionary.swift; sourceTree = "<group>"; };
 		3A1B43D2284524B900EAFC9D /* AtomicDictionaryTests.swift */ = {isa = PBXFileReference; lastKnownFileType = sourcecode.swift; path = AtomicDictionaryTests.swift; sourceTree = "<group>"; };
-<<<<<<< HEAD
-=======
 		3A3E785A2AAF6BE8007962B7 /* FRAppIntegrityCallback.swift */ = {isa = PBXFileReference; lastKnownFileType = sourcecode.swift; path = FRAppIntegrityCallback.swift; sourceTree = "<group>"; };
 		3A3E78622AAF764F007962B7 /* FRAppAttestDomainModal.swift */ = {isa = PBXFileReference; lastKnownFileType = sourcecode.swift; path = FRAppAttestDomainModal.swift; sourceTree = "<group>"; };
 		3A3E78642AAF9919007962B7 /* FRAppAttestServiceImpl.swift */ = {isa = PBXFileReference; lastKnownFileType = sourcecode.swift; path = FRAppAttestServiceImpl.swift; sourceTree = "<group>"; };
@@ -352,19 +342,13 @@
 		3A4B46DB2AB2D149009E7171 /* FRAppAttestServiceImplTests.swift */ = {isa = PBXFileReference; lastKnownFileType = sourcecode.swift; path = FRAppAttestServiceImplTests.swift; sourceTree = "<group>"; };
 		3A4B46DD2AB38BA6009E7171 /* FRAppIntegrityCallbackTests.swift */ = {isa = PBXFileReference; lastKnownFileType = sourcecode.swift; path = FRAppIntegrityCallbackTests.swift; sourceTree = "<group>"; };
 		3A4B46E32AB95B3D009E7171 /* AA_07_AppIntegrityTest.swift */ = {isa = PBXFileReference; lastKnownFileType = sourcecode.swift; path = AA_07_AppIntegrityTest.swift; sourceTree = "<group>"; };
->>>>>>> 4218690e
 		3A53E4D92A153AF200E17DDF /* PolicyAdviceCreatorTests.swift */ = {isa = PBXFileReference; lastKnownFileType = sourcecode.swift; path = PolicyAdviceCreatorTests.swift; sourceTree = "<group>"; };
 		3A67B8822AD83946003331C5 /* FRAppIntegrityKeys.swift */ = {isa = PBXFileReference; lastKnownFileType = sourcecode.swift; path = FRAppIntegrityKeys.swift; sourceTree = "<group>"; };
 		3A6D26662A1345400099D877 /* PolicyAdviceCreator.swift */ = {isa = PBXFileReference; lastKnownFileType = sourcecode.swift; path = PolicyAdviceCreator.swift; sourceTree = "<group>"; };
-<<<<<<< HEAD
 		959D7D97290B4B9200A1F22F /* AA-05-DeviceBindingCallbackTest.swift */ = {isa = PBXFileReference; lastKnownFileType = sourcecode.swift; path = "AA-05-DeviceBindingCallbackTest.swift"; sourceTree = "<group>"; };
 		95E180B32992A6F20087457D /* AA-06-DeviceSigningVerifierCallbackTest.swift */ = {isa = PBXFileReference; lastKnownFileType = sourcecode.swift; path = "AA-06-DeviceSigningVerifierCallbackTest.swift"; sourceTree = "<group>"; };
 		A53723D02AE80A5D0047B809 /* TelephonyCollectorTests.swift */ = {isa = PBXFileReference; lastKnownFileType = sourcecode.swift; path = TelephonyCollectorTests.swift; sourceTree = "<group>"; };
-=======
 		3AB062F92AE6224D00C4B47C /* FRAppIntegrityKeysTests.swift */ = {isa = PBXFileReference; lastKnownFileType = sourcecode.swift; path = FRAppIntegrityKeysTests.swift; sourceTree = "<group>"; };
-		959D7D97290B4B9200A1F22F /* AA-05-DeviceBindingCallbackTest.swift */ = {isa = PBXFileReference; lastKnownFileType = sourcecode.swift; path = "AA-05-DeviceBindingCallbackTest.swift"; sourceTree = "<group>"; };
-		95E180B32992A6F20087457D /* AA-06-DeviceSigningVerifierCallbackTest.swift */ = {isa = PBXFileReference; lastKnownFileType = sourcecode.swift; path = "AA-06-DeviceSigningVerifierCallbackTest.swift"; sourceTree = "<group>"; };
->>>>>>> 4218690e
 		A5950A2927EA205B00EDEFE4 /* SSLPinningTests.swift */ = {isa = PBXFileReference; lastKnownFileType = sourcecode.swift; path = SSLPinningTests.swift; sourceTree = "<group>"; };
 		D5015FEE24996AE50025FEB6 /* MetadataCallbackTests.swift */ = {isa = PBXFileReference; lastKnownFileType = sourcecode.swift; path = MetadataCallbackTests.swift; sourceTree = "<group>"; };
 		D5054B4D244680C3007FBA92 /* DeviceProfileCallbackTests.swift */ = {isa = PBXFileReference; lastKnownFileType = sourcecode.swift; path = DeviceProfileCallbackTests.swift; sourceTree = "<group>"; };
