--- conflicted
+++ resolved
@@ -18,14 +18,7 @@
 
 The ForgeRock iOS SDK enables you to quickly integrate the [ForgeRock Identity Platform](https://www.forgerock.com/digital-identity-and-access-management-platform) into your iOS apps.
 
-<<<<<<< HEAD
 Use the SDKs to leverage _[Intelligent Authentication](https://www.forgerock.com/platform/access-management/intelligent-authentication)_ in [ForgeRock's Access Management (AM)](https://www.forgerock.com/platform/access-management) product, to easily step through each stage of an authentication tree by using callbacks.
-=======
-## Issues
-
-Even though we do our best to cover many different use cases while developing the SDKs, you might find some issues. Please file an issue report via [https://backstage.forgerock.com/support](https://backstage.forgerock.com/support).
-
->>>>>>> 163935d0
 
 <!------------------------------------------------------------------------------------------------------------------------------------>
 <!-- REQUIREMENTS - Supported AM versions, API versions, any other requirements. -->
@@ -58,31 +51,8 @@
 
 To try out the ForgeRock iOS SDK sample, perform these steps:
 
-<<<<<<< HEAD
 1. Setup an Access Management (AM) instance, as described in the [documentation](https://sdks.forgerock.com/ios/01_prepare-am/).
 2. Clone this repo:
-=======
-| Attribute        | Description           | Default Value  |
-| -----------------|---------------------| -----:|
-| forgerock_oauth_client_id     | OAuth2 client's `client_id` registered in AM| None  |
-| forgerock_oauth_redirect_uri     | OAuth2 client's `redirect_uri` registered in AM      | None     |
-| forgerock_oauth_scope |   OAuth2 client's `scope` registered in AM   |  None  
-| forgerock_oauth_threshold | Optional. Threshold in seconds to refresh OAuth2 token set before `access_token` expires through FRAuth SDK token management. | 30 |
-| forgerock_url | AM base URL |  None   |
-| forgerock_realm | AM `realm` | root |
-| forgerock_timeout | Optional. Timeout in seconds of each request that FRAuth SDK communicates to AM. | 30 |
-| forgerock_keychain_access_group | Keychain Access Group Identifier in Xcode's Capabilities tab in the application's target. This is used to share some credentials across multiple applications that are developed under same Apple's Developer Program, and FRAuth SDK utilizes this for SingleSignOn feature. (optional) |  None   |
-| forgerock_auth_service | Authentication Tree name registered in AM for user authentication. |  None   |
-| forgerock_registration_service | Authentication tree name registered in OpenAM for user registration. |  None   |
-| forgerock_enable_cookie | Boolean value for SDK to manage and persist Cookies from AM. |  true   |
-| forgerock_authenticate_endpoint | URL path for /authenticate endpoint in AM. | /json/realms/{realm}/authenticate   |
-| forgerock_authorize_endpoint | URL path for /authorize endpoint in AM. | /oauth2/realms/{realm}/authorize   |
-| forgerock_token_endpoint | URL path for /access_token endpoint in AM. |  /oauth2/realms/{realm}/access_token   |
-| forgerock_revoke_endpoint | URL path for /token/revoke endpoint in AM. |  /oauth2/realms/{realm}/token/revoke   |
-| forgerock_userinfo_endpoint | URL path for /userinfo endpoint in AM. |  /oauth2/realms/{realm}/userinfo    |
-| forgerock_session_endpoint | URL path for /sessions endpoint in AM. |  /json/realms/{realm}/sessions   |
->>>>>>> 163935d0
-
     ```
     git clone https://github.com/ForgeRock/forgerock-ios-sdk.git
     ```
@@ -99,49 +69,9 @@
 
 - **Swift Sample - `/FRExample/`**
 
-<<<<<<< HEAD
     This sample Swift app demonstrates authenticating to an AM instance, both with and without the `FRUser` automatic user interface. 
     
     Other features include:
-=======
-```
-<?xml version="1.0" encoding="UTF-8"?>
-<!DOCTYPE plist PUBLIC "-//Apple//DTD PLIST 1.0//EN" "http://www.apple.com/DTDs/PropertyList-1.0.dtd">
-<plist version="1.0">
-<dict>
-	<key>forgerock_oauth_client_id</key>
-	<string>iosclient</string>
-	<key>forgerock_oauth_redirect_uri</key>
-	<string>http://openam.example.com/redirecturi</string>
-	<key>forgerock_oauth_scope</key>
-	<string>openid profile email address</string>
-	<key>forgerock_oauth_url</key>
-	<string>http://openam.example.com/openam</string>
-	<key>forgerock_oauth_threshold</key>
-	<string>60</string>
-	<key>forgerock_url</key>
-	<string>http://openam.example.com/openam</string>
-	<key>forgerock_realm</key>
-	<string>root</string>
-	<key>forgerock_timeout</key>
-	<string>60</string>
-	<key>forgerock_keychain_access_group</key>
-	<string>com.forgerock.sso</string>
-	<key>forgerock_auth_service_name</key>
-	<string>UsernamePassword</string>
-	<key>forgerock_registration_service_name</key>
-	<string>UserSignUp</string>
-	<key>forgerock_enable_cookie</key>
-	<string>UserSignUp</string>
-	<key>forgerock_enable_cookie</key>
-	<true/>
-	<!-- Optional configuration values for custom paths; add custom paths as needed -->
-	<key>forgerock_authenticate_endpoint</key>
-	<string>/custom/path</string>
-</dict>
-</plist>
-```
->>>>>>> 163935d0
 
     - OAuth 2.0 access tokens
     - Logout
@@ -180,7 +110,6 @@
 
 ## Support
 
-<<<<<<< HEAD
 If you encounter any issues, be sure to check our **[Troubleshooting](https://backstage.forgerock.com/knowledge/kb/article/a79362752)** pages.
 
 Support tickets can be raised whenever you need our assistance; here are some examples of when it is appropriate to open a ticket (but not limited to):
@@ -216,10 +145,6 @@
 
 <!------------------------------------------------------------------------------------------------------------------------------------>
 <!-- LICENSE -->
-=======
-## Developer Documentation
-For more detail usage of iOS SDK, and API Reference documentation, please refer to [ForgeRock Developer Site](https://developer.forgerock.com).
->>>>>>> 163935d0
 
 ## License
 
