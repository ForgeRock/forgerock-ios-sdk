--- conflicted
+++ resolved
@@ -7,12 +7,10 @@
 	objects = {
 
 /* Begin PBXBuildFile section */
-<<<<<<< HEAD
 		A56338BF29497E85007237C1 /* AppPinAuthenticator.swift in Sources */ = {isa = PBXBuildFile; fileRef = A56338BE29497E85007237C1 /* AppPinAuthenticator.swift */; };
 		A56338C329497F6E007237C1 /* CryptoKey.swift in Sources */ = {isa = PBXBuildFile; fileRef = A56338C229497F6E007237C1 /* CryptoKey.swift */; };
 		A56338C6294A8747007237C1 /* CryptoKeyTests.swift in Sources */ = {isa = PBXBuildFile; fileRef = A56338C5294A8747007237C1 /* CryptoKeyTests.swift */; };
 		A56338CB294AA0AD007237C1 /* AppPinAuthenticatorTests.swift in Sources */ = {isa = PBXBuildFile; fileRef = A56338CA294AA0AD007237C1 /* AppPinAuthenticatorTests.swift */; };
-=======
 		1B5D4CFE299416DB003D96F1 /* JBUtil.h in Headers */ = {isa = PBXBuildFile; fileRef = 1BA471592994162E00E657DA /* JBUtil.h */; settings = {ATTRIBUTES = (Public, ); }; };
 		1B5D4CFF299416DE003D96F1 /* JBUtil.c in Sources */ = {isa = PBXBuildFile; fileRef = 1BA4715B2994162E00E657DA /* JBUtil.c */; };
 		1BA47141299346C100E657DA /* JailbreakDetectorTests.swift in Sources */ = {isa = PBXBuildFile; fileRef = 1BA47140299346C100E657DA /* JailbreakDetectorTests.swift */; };
@@ -38,7 +36,6 @@
 		1BA471552993472500E657DA /* SandboxDetector.swift in Sources */ = {isa = PBXBuildFile; fileRef = 1BCF4C91299343CB0068D6E8 /* SandboxDetector.swift */; };
 		1BA471562993472500E657DA /* CydiaSubstrateDetector.swift in Sources */ = {isa = PBXBuildFile; fileRef = 1BCF4C93299343CB0068D6E8 /* CydiaSubstrateDetector.swift */; };
 		1BA471572993472500E657DA /* SymbolicLinkDetector.swift in Sources */ = {isa = PBXBuildFile; fileRef = 1BCF4C92299343CB0068D6E8 /* SymbolicLinkDetector.swift */; };
->>>>>>> 5eef81bc
 		A5950A1C27E9497800EDEFE4 /* FRURLSessionHandler.swift in Sources */ = {isa = PBXBuildFile; fileRef = EC5F792427A8091F0004A982 /* FRURLSessionHandler.swift */; };
 		A5950A1D27E9497A00EDEFE4 /* FRSecurityConfiguration.swift in Sources */ = {isa = PBXBuildFile; fileRef = EC5F792327A8090F0004A982 /* FRSecurityConfiguration.swift */; };
 		A5950A2527E95A0F00EDEFE4 /* FRSecurityConfigurationTests.swift in Sources */ = {isa = PBXBuildFile; fileRef = A5950A2427E95A0F00EDEFE4 /* FRSecurityConfigurationTests.swift */; };
@@ -131,12 +128,10 @@
 /* End PBXContainerItemProxy section */
 
 /* Begin PBXFileReference section */
-<<<<<<< HEAD
 		A56338BE29497E85007237C1 /* AppPinAuthenticator.swift */ = {isa = PBXFileReference; lastKnownFileType = sourcecode.swift; path = AppPinAuthenticator.swift; sourceTree = "<group>"; };
 		A56338C229497F6E007237C1 /* CryptoKey.swift */ = {isa = PBXFileReference; lastKnownFileType = sourcecode.swift; path = CryptoKey.swift; sourceTree = "<group>"; };
 		A56338C5294A8747007237C1 /* CryptoKeyTests.swift */ = {isa = PBXFileReference; fileEncoding = 4; lastKnownFileType = sourcecode.swift; path = CryptoKeyTests.swift; sourceTree = "<group>"; };
 		A56338CA294AA0AD007237C1 /* AppPinAuthenticatorTests.swift */ = {isa = PBXFileReference; lastKnownFileType = sourcecode.swift; path = AppPinAuthenticatorTests.swift; sourceTree = "<group>"; };
-=======
 		1BA47140299346C100E657DA /* JailbreakDetectorTests.swift */ = {isa = PBXFileReference; fileEncoding = 4; lastKnownFileType = sourcecode.swift; path = JailbreakDetectorTests.swift; sourceTree = "<group>"; };
 		1BA471582994162E00E657DA /* FRCore.modulemap */ = {isa = PBXFileReference; fileEncoding = 4; lastKnownFileType = "sourcecode.module-map"; path = FRCore.modulemap; sourceTree = "<group>"; };
 		1BA471592994162E00E657DA /* JBUtil.h */ = {isa = PBXFileReference; fileEncoding = 4; lastKnownFileType = sourcecode.c.h; path = JBUtil.h; sourceTree = "<group>"; };
@@ -152,7 +147,6 @@
 		1BCF4C98299343CB0068D6E8 /* FRJailbreakDetector.swift */ = {isa = PBXFileReference; fileEncoding = 4; lastKnownFileType = sourcecode.swift; path = FRJailbreakDetector.swift; sourceTree = "<group>"; };
 		1BCF4C99299343CB0068D6E8 /* PrivateFileWritableDetector.swift */ = {isa = PBXFileReference; fileEncoding = 4; lastKnownFileType = sourcecode.swift; path = PrivateFileWritableDetector.swift; sourceTree = "<group>"; };
 		1BCF4C9A299343CB0068D6E8 /* BashDetector.swift */ = {isa = PBXFileReference; fileEncoding = 4; lastKnownFileType = sourcecode.swift; path = BashDetector.swift; sourceTree = "<group>"; };
->>>>>>> 5eef81bc
 		A5950A2427E95A0F00EDEFE4 /* FRSecurityConfigurationTests.swift */ = {isa = PBXFileReference; lastKnownFileType = sourcecode.swift; path = FRSecurityConfigurationTests.swift; sourceTree = "<group>"; };
 		A5950A2627E9759300EDEFE4 /* httpbin_cert.der */ = {isa = PBXFileReference; lastKnownFileType = file; path = httpbin_cert.der; sourceTree = "<group>"; };
 		D50115CE2410472F00219761 /* SecuredKeyTests.swift */ = {isa = PBXFileReference; lastKnownFileType = sourcecode.swift; path = SecuredKeyTests.swift; sourceTree = "<group>"; };
@@ -226,7 +220,6 @@
 /* End PBXFrameworksBuildPhase section */
 
 /* Begin PBXGroup section */
-<<<<<<< HEAD
 		A56338BD29497E75007237C1 /* Authenticator */ = {
 			isa = PBXGroup;
 			children = (
@@ -243,7 +236,8 @@
 				A56338CA294AA0AD007237C1 /* AppPinAuthenticatorTests.swift */,
 			);
 			path = Authenticator;
-=======
+            sourceTree = "<group>";
+        };
 		1BA4713F299346C100E657DA /* Security */ = {
 			isa = PBXGroup;
 			children = (
@@ -294,7 +288,6 @@
 				1BCF4C9A299343CB0068D6E8 /* BashDetector.swift */,
 			);
 			path = Security;
->>>>>>> 5eef81bc
 			sourceTree = "<group>";
 		};
 		D512CD49240DCD3200AF520E /* Error */ = {
@@ -469,11 +462,8 @@
 		D5E75BCC2409B8C0005F589F /* FRCore */ = {
 			isa = PBXGroup;
 			children = (
-<<<<<<< HEAD
 				A56338BD29497E75007237C1 /* Authenticator */,
-=======
 				1BA4715D2994162E00E657DA /* SharedC */,
->>>>>>> 5eef81bc
 				D52D5C412413000900835035 /* Util */,
 				D512CD49240DCD3200AF520E /* Error */,
 				D5C979A72409DF9700DA380A /* Keychain */,
