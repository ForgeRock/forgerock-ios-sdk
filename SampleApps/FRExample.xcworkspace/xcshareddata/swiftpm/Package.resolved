--- conflicted
+++ resolved
@@ -41,10 +41,8 @@
       "kind" : "remoteSourceControl",
       "location" : "https://github.com/google/GTMAppAuth.git",
       "state" : {
-        "revision" : "cee3c709307912d040bd1e06ca919875a92339c6",
-        "version" : "2.0.0"
-<<<<<<< HEAD
-=======
+        "revision" : "6dee0cde8a1b223737a5159e55e6b4ec16bbbdd9",
+        "version" : "1.3.1"
       }
     },
     {
@@ -54,7 +52,6 @@
       "state" : {
         "revision" : "10ed3b6736def7c26eb87135466b1cb46ea7e37f",
         "version" : "2.4.0"
->>>>>>> 71880dec
       }
     }
   ],
