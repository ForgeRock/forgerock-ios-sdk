--- conflicted
+++ resolved
@@ -31,17 +31,6 @@
     }
     
     func application(_ app: UIApplication, open url: URL, options: [UIApplication.OpenURLOptionsKey : Any] = [:]) -> Bool {
-        
-<<<<<<< HEAD
-        #if canImport(FRFacebookSignIn)
-        if FacebookSignInHandler.handle(app, url, options) {
-=======
-        #if canImport(FRGoogleSignIn)
-        if GoogleSignInHandler.handle(app, url, options) {
->>>>>>> 78a86067
-            return true
-        }
-        #endif
         
         var resumeURL: URL?
         if let resumeURI = url.valueOf("resumeURI"), let thisURI = URL(string: resumeURI) {
