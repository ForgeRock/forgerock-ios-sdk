--- conflicted
+++ resolved
@@ -1,12 +1,10 @@
 # Version 3.3.0
 ## [Unreleased]
-<<<<<<< HEAD
+#### Added
+- Add PushType.biometric support and BiometricAuthentication class for biometric authentication. Update sample app to handle new Push types [SDKS-1865]
+
 #### Changed
 - Fixed the bug when refreshing the access token we return the old token [SDKS-1824]
-=======
-#### Added
-- Add PushType.biometric support and BiometricAuthentication class for biometric authentication. Update sample app to handle new Push types [SDKS-1865]
->>>>>>> 2529f11a
 
 ## [3.3.0]
 #### Added
