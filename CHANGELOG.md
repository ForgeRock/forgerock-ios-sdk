# Version 3.0.0

## [3.0.0]
#### Added
- ForgeRock iOS SDK now supports and available through Swift Package Manager. [SDKS-912]
- ForgeRock iOS SDK now supports Social Login for `Sign in with Apple`, `Google Sign-In`, and `Facebook Login`.  [SDKS-879]
- New SDK modules, `FRGoogleSignIn` and `FRFacebookSignIn`, are now available to enable Social Login with AM using providers' native SDKs. [SDKS-879]
- `WebAuthnRegistrationCallback`, and `WebAuthnAuthenticationCallback` are introduced to support AM's `WebAuthn Registration Node` and `WebAuthn Authentication Node`. [SDKS-782]
- `FRUser.revokeAccessToken()` is introduced to revoke OAuth2 token only, and keep existing SSO token. [SDKS-979]
<<<<<<< HEAD
- `FRAClient.getAllNotifications()` is introduced to retrieve all notifications across all mechanisms. [SDKS-1009]
=======
- `Account`, `OathTokenCode`, `PushNotification` and all `Mechanism` classes now conform to `Codable` protocol, and introduce new method `toJson()` to return serialized JSON String value of the object. [SDKS-1004]

>>>>>>> a8a6e707

#### Changed
- SDK now persists SSO Token through `FRSession` instance without OAuth2 configuration. [SDKS-873]
- All `JailbreakDetector` and `DeviceCollector`'s initialization methods are now exposed as public methods to help developers more easily customize and utilize existing implementation. [SDKS-836]
- `PlatformCollector`'s attribute names were changed from `timezone` and `jailbreakScore` to `timeZone` and `jailBreakScore` respectively to align with AM and Android SDK. [SDKS-908]
- `Browser.validateBrowserLogin()` is now available in Objective-c as well. [SDKS-975]
- Jailbreak detection logic was updated to prevent Jailbreak detection bypass. [SDKS-840]

#### Deprecated
-

## [2.2.0]
#### Added
- `FRUser.browser()` is introduced to support external user-agent authorization. `Browser` object can be constructed through `BrowserBuilder`, and `BrowserBuilder` allows to customize URL query parameter, and to choose which external user-agent to be used. [SDKS-328]

#### Changed
- `FRUser.logout()` now also invalidates `id_token`, if exists, using OIDC end session endpoint after it invalidates SSO Token (using `/sessions` endpoint), and OAuth2 token(s) (using `/token/revoke` endpoint). [SDKS-328]
- Fix Secure Enclave availability validation using `CryptoKit` for iOS 13 and above. [SDKS-673]
- Fix inconsistent font size for TextField in login screen. [SDKS-675]
- `AuthorizationPolicy`'s `validatingURL` and `delegate` properties are now public properties. [SDKS-696]
- Fix the issue that `refresh_token` is not persisted when refresh_token grant type does not return new `refresh_token`. [SDKS-648]
- Change `FRUser.getAccessToken` to clear OAuth2 tokens and handle error more percisely to reflect the user authentication status. If `refresh_token` grant returns `invalid_grant`, SDK will resume with `/authorize` flow with SSO Token (other errors with `refresh_token` grant will throw an exception), and if the `/authorize` request fails with current SSO Token, SDK will clear all credentials and states assuming that there is no more valid credentials. [SDKS-700]
- `FRUser.currentUser.getAccessToken` method will now validate SSO Token associated with `AccessToken`, and make sure that it is same as current `FRSession.currentSession.sessionToken` value. If two values are different, SDK will invalidate OAuth2 token, and try to authorize new OAuth2 token(s) with current SSO Token. [SDKS-700] 
- `FRUser.currentUser.getUserInfo` no longer thorws an exception for session renewal failure; instead SDK now invokes API without `Authorization` header if token renewal failed. [SDKS-644]

#### Deprecated
- 

## [2.1.0]
#### Added
- `SuspendedTextOutputCallback`is now supported in iOS SDK for `Email Suspend Node` in AM. [SDKS-504]
- `Node` now supports `pageHeader`, and `pageDescription` attributes from `Page Node`. [SDKS-517]
- `NumberAttributeInputCallback`, and `BooleanAttributeInputCallback` are now supported for IDM integration `Callback`. [SDKS-494]
- `AbstractValidatedCallback` supports updated `Policies` structures. [SDKS-460]
- `FRProximity.setLocationAccuracy` is added to specify `CLLocationManager.desiredAccuracy` configuration used in `LocationCollector`. [SDKS-617]

#### Changed
- `FRUI` no longer asks for user's consent when `DeviceProfileCallback` is the only `Callback` in the `Node`. [SDKS-436]
- `FRAuth` was mistakenly allowing other app's private Keychain Access storage when .entitlement is misconfigured. [SDKS-552]
- `FRProximity` SDK's `LocationCollector` now requests for Location Authorization while collecting Device Profile information if the authorization has not been asked yet. [SDKS-617]

#### Deprecated

## [2.0.0]
#### Added
- `FRAuth` introduces new dependency, `FRCore` which contains generic core functionalities that can be shared across other ForgeRock iOS SDK. [SDKS-241]
- `FRCore` has been added to iOS SDK suite. `FRCore` is responsible to handle generic iOS tools and functionalities that are not relevant to ForgeRock products.
- `FRAuth` is now able to handle AM's Transactional Authorization requests out of box for IG integration, and with a little bit of customization for custom REST Apps. `FRAuth` SDK can support `Authentication by Service` and `Transaction - Authenticate to Tree` in Policy environment. [SDKS-87]
- `MetadataCallback` is now supported in `FRAuth` SDK. For AM 6.5.2, when `MetadataCallback` is returned with `stage` value, SDK automatically parses `MetadataCallback` into `Node`'s `stage` property. Please refer [this blog post](https://forum.forgerock.com/2020/02/using-an-authentication-tree-stage-to-build-a-custom-ui-with-the-forgerock-javascript-sdk/) for more details. [SDKS-304]
- `FRAuth` now allows more flexible customization on server infomration. Custom URL paths can be configured through `.plist` config file, or `ServerConfigBuilder`. [SDKS-302]
- `FRAuth` now supports `Device Profile Node` in AM 7.0.0. [SDKS-294]
- `FRCore` introduces an ability to customize internal SDK requests through `RequestInterceptor`. Use `FRCore.RequestInterceptor` to implement the interceptor, and `FRAuth.FRRequestInterceptorRegistry`to register interceptors. [SDKS-250]
- `FRAuth` now supports customizable cookie name to align with AM. Use `.plist` config file, or `ServerConfigBuilder` to change `cookieName`. [SDKS-382]
- `FRAuthenticator` SDK is now available; use `FRAuthenticator` to implement OATH, and Push Authentication with AM in the application. 


#### Changed
- `FRAuth` now supports `noSession` parameter in Authentication Tree. If no SSO Token is returned with 200 status code, `NodeCompletion` returns `nil` for all three parameters. [SDKS-433]
- `ConfirmationCallback` and `TextOutputCallback`'s invalid `MessageType` error is fixed. SDK should now be able to support those callbacks received from AM.
- Single Sign-On issue where it fails to decrypt the data from other applications is fixed. SDK should now be able to encrypt/decrypt and share the data across the apps within SSO group.


#### Deprecated
- `FRURLProtocol.validatedURLs` and `FRURLProtocol.refreshTokenPolicy` are now deprecated; use `TokenManagementPolicy` and `TokenManagementPolicyDelegate` to perform Token Management feature. [SDKS-386]
- `ServerConfig(url:realm:timeout:)` is now deprecated; use `ServerConfigBuilder` to construct `ServerConfig`. [SDKS-302]

## [1.0.2]
#### Added
- `FRSession` is now added to replace `SessionManager`. Use `FRSession` to authenticate against Authentication Tree in AM, persist and manage Session Token. [SDKS-174]
- `FRSession.authenticate` retrieves Session Token, and creates `FRUser.currentUser` without OAuth2 token set. Use `FRUser.currentUser.getAccessToken` to obtain OAuth2 token set if needed. [SDKS-174]
- `forgerock_enable_cookie` option is now available; you can set Boolean value to indicate whether or not SDK to persist and manage Cookies from AM. [SDKS-183]
- FRAuth iOS SDK adds security layer on Keychain Service to encrypt all stored data with `SecuredKey` (using Secure Enclave when available). [SDKS-192] 

#### Changed
- `FRUser.login` now returns `AuthError.userAlreadyAuthenticated` when there is already authenticated user session. [SDKS-174]
- When Session Token is updated, or changed through `FRSession.authenticate`, or `FRUser.login`, previously granted OAuth2 token set will automatically be revoked. [SDKS-174]

#### Deprecated
- `FRAuth.next` is now deprecated; use `FRSession.authenticate` instead. [SDKS-174]
- `SessionManager` is now deprecated and will become internal class. Use `FRSession` and `FRUser` instead. [SDKS-174]

## [1.0.1]

#### Added
- `SessionManager` is now publicly accessible to retrieve `SSO Token` / `AccessToken` / `FRUser` object, and to revoke `SSO Token` [SDKS-174]
- `SessionManager` is now accessible through `SessionManager.currentManager` singleton object after SDK initialization [SDKS-174]

#### Changed
- `FRAuth.start()` stops validating OAuth2 value(s) in configuration and make `OAuth2Client` and `TokenManager` become optional properties [SDKS-174]

## [1.0.0]

#### Added
- General Availability release for SDKs

## [0.9.1]

#### Fixed
- Changed OAuth2 authorization request to POST [SDKS-125]
- Added iOS 13 Dark Mode support to FRUI [SDKS-130]
- Fixed CPU usage issue [SDKS-131]
- Fixed FRProximity location collector issue [SDKS-124, SDKS-151]
- Fixed cosmetic issues on sample apps [SDKS-124, SDKS-132]
- Changed DropDown UI component in FRUI [SDKS-134]

## [0.9.0]

#### Added
- Initial release for FRAuth SDK
- Initial release for FRUI SDK
- Initial release for FRProximity SDK
- Initial Cocoapods deployment for beta version <|MERGE_RESOLUTION|>--- conflicted
+++ resolved
@@ -7,12 +7,8 @@
 - New SDK modules, `FRGoogleSignIn` and `FRFacebookSignIn`, are now available to enable Social Login with AM using providers' native SDKs. [SDKS-879]
 - `WebAuthnRegistrationCallback`, and `WebAuthnAuthenticationCallback` are introduced to support AM's `WebAuthn Registration Node` and `WebAuthn Authentication Node`. [SDKS-782]
 - `FRUser.revokeAccessToken()` is introduced to revoke OAuth2 token only, and keep existing SSO token. [SDKS-979]
-<<<<<<< HEAD
+- `Account`, `OathTokenCode`, `PushNotification` and all `Mechanism` classes now conform to `Codable` protocol, and introduce new method `toJson()` to return serialized JSON String value of the object. [SDKS-1004]
 - `FRAClient.getAllNotifications()` is introduced to retrieve all notifications across all mechanisms. [SDKS-1009]
-=======
-- `Account`, `OathTokenCode`, `PushNotification` and all `Mechanism` classes now conform to `Codable` protocol, and introduce new method `toJson()` to return serialized JSON String value of the object. [SDKS-1004]
-
->>>>>>> a8a6e707
 
 #### Changed
 - SDK now persists SSO Token through `FRSession` instance without OAuth2 configuration. [SDKS-873]
