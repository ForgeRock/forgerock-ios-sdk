<<<<<<< HEAD
=======
# Unreleased
#### Added
- Implement Export and Import functions for OTP accounts in Authenticator module [SDKS-2730]
- Update Jailbreak Detectors [SDKS-2796]

>>>>>>> b8a77382
# Version 4.1.1

## [4.1.1]

#### Fixed
- Fixed an issue where the `issuer` parameter was not properly parsed when using AM 7.2.x [SDKS-2653]

## [4.1.0]
#### Added
- Interceptor support for the Authenticator module [SDKS-2545]
- Deep link support for `mfauth` scheme in Authenticator sample app [SDKS-2524]
- Interface for access_token refresh [SDKS-2563]
- Ability to process new JSON format of IG policy advice [SDKS-2239]

#### Fixed
- Fixed an issue on parsing `issuer` from combined MFA registration uri [SDKS-2542]
- Added error message about duplicated accounts while performing combined MFA registration [SDKS-2627]

## [4.0.0]
#### Added
- Support for passkeys [SDKS-2140]
- `DeviceBinding` callback support [SDKS-1748]
- `DeviceSigningVerifier` callback support [SDKS-2023]
- Support for combined MFA in the Authenticator SDK [SDKS-1972]
- Support for policy enforcement in the Authenticator SDK [SDKS-2166]
- Interface for listing and deleting WebAuthn credentials from the device [SDKS-2279]
- Interface for assigning device name during the WebAuthn registration process [SDKS-2297]
- SwiftUI QuickStart Example [SDKS-2405]

#### Fixed
- Added error message description to the `WebAuthnError` enum [SDKS-2226]
- Updated the order of presenting the registered WebAuthn keys on the device [SDKS-2251]
- Updated Facebook SDK Version to 16.0.1 [SDKS-1839]
- Updated Google SDK Version to 7.0.0 [SDKS-2426]

#### Changed
- In **WebAuthnRegistrationCallback**: `public func register(node: Node? = nil, onSuccess: @escaping StringCompletionCallback, onError: @escaping ErrorCallback)` to `public func register(node: Node? = nil, window: UIWindow? = UIApplication.shared.windows.first, deviceName: String? = nil, usePasskeysIfAvailable: Bool = false, onSuccess: @escaping StringCompletionCallback, onError: @escaping ErrorCallback)`
- In **WebAuthnAuthenticationCallback**: `public func authenticate(node: Node? = nil, onSuccess: @escaping StringCompletionCallback, onError: @escaping ErrorCallback)` to `public func authenticate(node: Node? = nil, window: UIWindow? = UIApplication.shared.windows.first, preferImmediatelyAvailableCredentials: Bool = false, usePasskeysIfAvailable: Bool = false, onSuccess: @escaping StringCompletionCallback, onError: @escaping ErrorCallback)`
- In **FacebookSignInHandler**: `public static func handle(_ application: UIApplication, _ url: URL, _ options: [UIApplication.OpenURLOptionsKey : Any] = [:]) -> Bool` to `public static func application(_ application: UIApplication, didFinishLaunchingWithOptions launchOptions: [UIApplication.LaunchOptionsKey : Any]? = nil) -> Bool`.
It should now be called from `application(_ application:, didFinishLaunchingWithOptions launchOptions: )` instead of `application(_ app:, open url:, options:)`.
- **FRAClient.updateAccount()** now throws `AccountError.accountLocked` upon attempt to update a locked account [SDKS-2166]
- **HOTPMechanism.generateCode()** and **TOTPMechanism.generateCode()** now throws `AccountError.accountLocked` upon attempt to get an OATH token for a locked account [SDKS-2166]

## [3.4.1]
#### Changed
- Updated legacy encryption algorithm for iOS SE [SDKS-1994]
- Fixed an issue related to push notifications timeout [SDKS-2164]
- Fixed an unexpected error occurring during the decoding of some push notifications [SDKS-2199]

## [3.4.0]
#### Added
- Dynamic SDK Configuration [SDKS-1760]
- iOS 16 Support [SDKS-1932]

#### Changed
- Fixed build errors on Xcode 14 [SDKS-2073]
- Fixed bug where the `state` parameter value was not verified upon calling the `Authorize` endpoint [SDKS-2077]

## [3.3.2]
#### Added
- Interface for log management [SDKS-1863]

#### Changed
- Fixed memory leak in NetworkCollector [SDKS-1931]

## [3.3.1]
#### Added
- Add PushType.biometric support and BiometricAuthentication class for biometric authentication. Updated sample app to handle new Push types [SDKS-1865]

#### Changed
- Fixed the bug when refreshing the access token we return the old token [SDKS-1824]
- Fixed bug when multiple threads are trying to access the same resource in the deviceCollector and ProfileCollector [SDKS-1912]

## [3.3.0]
#### Added
- SSL Pinning Support [SDKS-1627]
- Obtain timestamp from new Push Notification payload [SDKS-1665]
- Add new payload attributes in the Push Notification [SDKS-1775]
- Apple Sign In enhancements to get user profile info [SDKS-1632]

#### Changed
- Remove "Accept: application/x-www-form-urlencoded" header from /authorize endpoint for GET requests [SDKS-1729]
- Remove iPlanetDirectoryPro (or session cookie name) from the query parameter and inject it to the header instead [SDKS-1708]
- Fix issue when expired push notification displayed as "Approved" in the notification history list [SDKS-1491]
- Fix Issues with registering TOTP accounts with invalid period [SDKS-1405]

## [3.2.0]
#### Changed
- Updated GoogleSignIn library to the latest version '6.1.0'
- Made FRGoogleSignIn available through SPM

## [3.1.1]
#### Changed
- Added custom implementation for `HTTPCookie` for iOS 11+ devices, in order to support NSSecureCoding for storing cookies. [SDKS-1366]
- Changed all instances of Archiving/Unarchiving to use NSSecureCoding. [SDKS-1366]
- `SecuredKey` initializer supports passing a Keychain accessibility flag. [SDKS-1334]
- `SecuredKey` now has the same default Keychain accessibility flag as the KeychainService ".afterFirstUnlock". [SDKS-1334]

## [3.1.0]
#### Changed
- Fixed an issue where the `MetadataCallback` was overriding the stage property of a node [SDKS-1209]
- Fixed an issue which was affecting the Centralized Login feature [SDKS-1157]
- Various bug-fixes and enhancements for the Authenticator SDK [SDKS-1186], [SDKS-1238], [SDKS-1241]

## [3.0.0]
#### Added
- ForgeRock iOS SDK now supports and available through Swift Package Manager. [SDKS-912]
- ForgeRock iOS SDK now supports Social Login for `Sign in with Apple`, `Google Sign-In`, and `Facebook Login`.  [SDKS-879]
- New SDK modules, `FRGoogleSignIn` and `FRFacebookSignIn`, are now available to enable Social Login with AM using providers' native SDKs. [SDKS-879]
- `WebAuthnRegistrationCallback`, and `WebAuthnAuthenticationCallback` are introduced to support AM's `WebAuthn Registration Node` and `WebAuthn Authentication Node`. [SDKS-782]
- `FRUser.revokeAccessToken()` is introduced to revoke OAuth2 token only, and keep existing SSO token. [SDKS-979]
- `Account`, `OathTokenCode`, `PushNotification` and all `Mechanism` classes now conform to `Codable` protocol, and introduce new method `toJson()` to return serialized JSON String value of the object. [SDKS-1004]
- `FRAClient.getAllNotifications()` is introduced to retrieve all notifications across all mechanisms. [SDKS-1009]

#### Changed
- SDK now persists SSO Token through `FRSession` instance without OAuth2 configuration. [SDKS-873]
- All `JailbreakDetector` and `DeviceCollector`'s initialization methods are now exposed as public methods to help developers more easily customize and utilize existing implementation. [SDKS-836]
- `PlatformCollector`'s attribute names were changed from `timezone` and `jailbreakScore` to `timeZone` and `jailBreakScore` respectively to align with AM and Android SDK. [SDKS-908]
- `Browser.validateBrowserLogin()` is now available in Objective-c as well. [SDKS-975]
- Jailbreak detection logic was updated to prevent Jailbreak detection bypass. [SDKS-840]


#### Deprecated
- Removed public var value from SingleValueCallback [SDKS-910]
- Removed FRURLProtocolResponseEvaluationCallback [SDKS-910]
- Removed FRURLProtocol.validatedURLs [SDKS-910]
- Removed deprecated FRAuth.shared.next() (public func next<T>) method [SDKS-910]


## [2.2.0]
#### Added
- `FRUser.browser()` is introduced to support external user-agent authorization. `Browser` object can be constructed through `BrowserBuilder`, and `BrowserBuilder` allows to customize URL query parameter, and to choose which external user-agent to be used. [SDKS-328]

#### Changed
- `FRUser.logout()` now also invalidates `id_token`, if exists, using OIDC end session endpoint after it invalidates SSO Token (using `/sessions` endpoint), and OAuth2 token(s) (using `/token/revoke` endpoint). [SDKS-328]
- Fix Secure Enclave availability validation using `CryptoKit` for iOS 13 and above. [SDKS-673]
- Fix inconsistent font size for TextField in login screen. [SDKS-675]
- `AuthorizationPolicy`'s `validatingURL` and `delegate` properties are now public properties. [SDKS-696]
- Fix the issue that `refresh_token` is not persisted when refresh_token grant type does not return new `refresh_token`. [SDKS-648]
- Change `FRUser.getAccessToken` to clear OAuth2 tokens and handle error more percisely to reflect the user authentication status. If `refresh_token` grant returns `invalid_grant`, SDK will resume with `/authorize` flow with SSO Token (other errors with `refresh_token` grant will throw an exception), and if the `/authorize` request fails with current SSO Token, SDK will clear all credentials and states assuming that there is no more valid credentials. [SDKS-700]
- `FRUser.currentUser.getAccessToken` method will now validate SSO Token associated with `AccessToken`, and make sure that it is same as current `FRSession.currentSession.sessionToken` value. If two values are different, SDK will invalidate OAuth2 token, and try to authorize new OAuth2 token(s) with current SSO Token. [SDKS-700]
- `FRUser.currentUser.getUserInfo` no longer thorws an exception for session renewal failure; instead SDK now invokes API without `Authorization` header if token renewal failed. [SDKS-644]

#### Deprecated
-

## [2.1.0]
#### Added
- `SuspendedTextOutputCallback`is now supported in iOS SDK for `Email Suspend Node` in AM. [SDKS-504]
- `Node` now supports `pageHeader`, and `pageDescription` attributes from `Page Node`. [SDKS-517]
- `NumberAttributeInputCallback`, and `BooleanAttributeInputCallback` are now supported for IDM integration `Callback`. [SDKS-494]
- `AbstractValidatedCallback` supports updated `Policies` structures. [SDKS-460]
- `FRProximity.setLocationAccuracy` is added to specify `CLLocationManager.desiredAccuracy` configuration used in `LocationCollector`. [SDKS-617]

#### Changed
- `FRUI` no longer asks for user's consent when `DeviceProfileCallback` is the only `Callback` in the `Node`. [SDKS-436]
- `FRAuth` was mistakenly allowing other app's private Keychain Access storage when .entitlement is misconfigured. [SDKS-552]
- `FRProximity` SDK's `LocationCollector` now requests for Location Authorization while collecting Device Profile information if the authorization has not been asked yet. [SDKS-617]

#### Deprecated

## [2.0.0]
#### Added
- `FRAuth` introduces new dependency, `FRCore` which contains generic core functionalities that can be shared across other ForgeRock iOS SDK. [SDKS-241]
- `FRCore` has been added to iOS SDK suite. `FRCore` is responsible to handle generic iOS tools and functionalities that are not relevant to ForgeRock products.
- `FRAuth` is now able to handle AM's Transactional Authorization requests out of box for IG integration, and with a little bit of customization for custom REST Apps. `FRAuth` SDK can support `Authentication by Service` and `Transaction - Authenticate to Tree` in Policy environment. [SDKS-87]
- `MetadataCallback` is now supported in `FRAuth` SDK. For AM 6.5.2, when `MetadataCallback` is returned with `stage` value, SDK automatically parses `MetadataCallback` into `Node`'s `stage` property. Please refer [this blog post](https://forum.forgerock.com/2020/02/using-an-authentication-tree-stage-to-build-a-custom-ui-with-the-forgerock-javascript-sdk/) for more details. [SDKS-304]
- `FRAuth` now allows more flexible customization on server infomration. Custom URL paths can be configured through `.plist` config file, or `ServerConfigBuilder`. [SDKS-302]
- `FRAuth` now supports `Device Profile Node` in AM 7.0.0. [SDKS-294]
- `FRCore` introduces an ability to customize internal SDK requests through `RequestInterceptor`. Use `FRCore.RequestInterceptor` to implement the interceptor, and `FRAuth.FRRequestInterceptorRegistry`to register interceptors. [SDKS-250]
- `FRAuth` now supports customizable cookie name to align with AM. Use `.plist` config file, or `ServerConfigBuilder` to change `cookieName`. [SDKS-382]
- `FRAuthenticator` SDK is now available; use `FRAuthenticator` to implement OATH, and Push Authentication with AM in the application.


#### Changed
- `FRAuth` now supports `noSession` parameter in Authentication Tree. If no SSO Token is returned with 200 status code, `NodeCompletion` returns `nil` for all three parameters. [SDKS-433]
- `ConfirmationCallback` and `TextOutputCallback`'s invalid `MessageType` error is fixed. SDK should now be able to support those callbacks received from AM.
- Single Sign-On issue where it fails to decrypt the data from other applications is fixed. SDK should now be able to encrypt/decrypt and share the data across the apps within SSO group.


#### Deprecated
- `FRURLProtocol.validatedURLs` and `FRURLProtocol.refreshTokenPolicy` are now deprecated; use `TokenManagementPolicy` and `TokenManagementPolicyDelegate` to perform Token Management feature. [SDKS-386]
- `ServerConfig(url:realm:timeout:)` is now deprecated; use `ServerConfigBuilder` to construct `ServerConfig`. [SDKS-302]

## [1.0.2]
#### Added
- `FRSession` is now added to replace `SessionManager`. Use `FRSession` to authenticate against Authentication Tree in AM, persist and manage Session Token. [SDKS-174]
- `FRSession.authenticate` retrieves Session Token, and creates `FRUser.currentUser` without OAuth2 token set. Use `FRUser.currentUser.getAccessToken` to obtain OAuth2 token set if needed. [SDKS-174]
- `forgerock_enable_cookie` option is now available; you can set Boolean value to indicate whether or not SDK to persist and manage Cookies from AM. [SDKS-183]
- FRAuth iOS SDK adds security layer on Keychain Service to encrypt all stored data with `SecuredKey` (using Secure Enclave when available). [SDKS-192]

#### Changed
- `FRUser.login` now returns `AuthError.userAlreadyAuthenticated` when there is already authenticated user session. [SDKS-174]
- When Session Token is updated, or changed through `FRSession.authenticate`, or `FRUser.login`, previously granted OAuth2 token set will automatically be revoked. [SDKS-174]

#### Deprecated
- `FRAuth.next` is now deprecated; use `FRSession.authenticate` instead. [SDKS-174]
- `SessionManager` is now deprecated and will become internal class. Use `FRSession` and `FRUser` instead. [SDKS-174]

## [1.0.1]

#### Added
- `SessionManager` is now publicly accessible to retrieve `SSO Token` / `AccessToken` / `FRUser` object, and to revoke `SSO Token` [SDKS-174]
- `SessionManager` is now accessible through `SessionManager.currentManager` singleton object after SDK initialization [SDKS-174]

#### Changed
- `FRAuth.start()` stops validating OAuth2 value(s) in configuration and make `OAuth2Client` and `TokenManager` become optional properties [SDKS-174]

## [1.0.0]

#### Added
- General Availability release for SDKs

## [0.9.1]

#### Fixed
- Changed OAuth2 authorization request to POST [SDKS-125]
- Added iOS 13 Dark Mode support to FRUI [SDKS-130]
- Fixed CPU usage issue [SDKS-131]
- Fixed FRProximity location collector issue [SDKS-124, SDKS-151]
- Fixed cosmetic issues on sample apps [SDKS-124, SDKS-132]
- Changed DropDown UI component in FRUI [SDKS-134]

## [0.9.0]

#### Added
- Initial release for FRAuth SDK
- Initial release for FRUI SDK
- Initial release for FRProximity SDK
- Initial Cocoapods deployment for beta version<|MERGE_RESOLUTION|>--- conflicted
+++ resolved
@@ -1,11 +1,7 @@
-<<<<<<< HEAD
-=======
 # Unreleased
 #### Added
-- Implement Export and Import functions for OTP accounts in Authenticator module [SDKS-2730]
 - Update Jailbreak Detectors [SDKS-2796]
 
->>>>>>> b8a77382
 # Version 4.1.1
 
 ## [4.1.1]
