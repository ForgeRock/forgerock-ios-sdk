--- conflicted
+++ resolved
@@ -1,15 +1,15 @@
 # Version 3.3.0
+## [Unreleased]
+#### Added
+- Add new payload attributes in the Push Notification - Part 2 [SDKS-1865]
+
 ## [3.3.0]
 #### Added
 - SSL Pinning Support [SDKS-1627]
 - Obtain timestamp from new Push Notification payload [SDKS-1665]
 - Add new payload attributes in the Push Notification [SDKS-1775]
-<<<<<<< HEAD
-- Add new payload attributes in the Push Notification - Part 2 [SDKS-1865]
-=======
 - Apple Sign In enhancements to get user profile info [SDKS-1632]
 
->>>>>>> f64532ae
 #### Changed
 - Remove "Accept: application/x-www-form-urlencoded" header from /authorize endpoint for GET requests [SDKS-1729]
 - Remove iPlanetDirectoryPro (or session cookie name) from the query parameter and inject it to the header instead [SDKS-1708]
