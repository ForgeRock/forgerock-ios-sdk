--- conflicted
+++ resolved
@@ -1,6 +1,3 @@
-<<<<<<< HEAD
-# Version 2.0.0
-=======
 # Version 2.1.0
 
 ## [2.1.0]
@@ -17,7 +14,6 @@
 - `FRProximity` SDK's `LocationCollector` now requests for Location Authorization while collecting Device Profile information if the authorization has not been asked yet. [SDKS-617]
 
 #### Deprecated
->>>>>>> 27982956
 
 ## [2.0.0]
 #### Added
