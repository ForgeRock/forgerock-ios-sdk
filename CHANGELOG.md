[Unreleased]
Added
Apple Sign In enhancements to get user profile info [SDKS-1632]

# Version 3.2.0
## [Unreleased]
#### Added
- SSL Pinning Support [SDKS-1627]
#### Changed
- Remove "Accept: application/x-www-form-urlencoded" header from /authorize endpoint for GET requests [SDKS-1729]
<<<<<<< HEAD
- Fix issue when expired push notification displayed as "Approved" in the notification history list [SDKS-1491]
=======
- Fix Issues with registering TOTP accounts with invalid period [SDKS-1405]
>>>>>>> 798bd613

## [3.2.0]
#### Changed
- Updated GoogleSignIn library to the latest version '6.1.0'
- Made FRGoogleSignIn available through SPM

## [3.1.1]
#### Changed
- Added custom implementation for `HTTPCookie` for iOS 11+ devices, in order to support NSSecureCoding for storing cookies. [SDKS-1366]
- Changed all instances of Archiving/Unarchiving to use NSSecureCoding. [SDKS-1366]
- `SecuredKey` initializer supports passing a Keychain accessibility flag. [SDKS-1334]
- `SecuredKey` now has the same default Keychain accessibility flag as the KeychainService ".afterFirstUnlock". [SDKS-1334]

## [3.1.0]
#### Changed
- Fixed an issue where the `MetadataCallback` was overriding the stage property of a node [SDKS-1209]
- Fixed an issue which was affecting the Centralized Login feature [SDKS-1157]
- Various bug-fixes and enhancements for the Authenticator SDK [SDKS-1186], [SDKS-1238], [SDKS-1241]

## [3.0.0]
#### Added
- ForgeRock iOS SDK now supports and available through Swift Package Manager. [SDKS-912]
- ForgeRock iOS SDK now supports Social Login for `Sign in with Apple`, `Google Sign-In`, and `Facebook Login`.  [SDKS-879]
- New SDK modules, `FRGoogleSignIn` and `FRFacebookSignIn`, are now available to enable Social Login with AM using providers' native SDKs. [SDKS-879]
- `WebAuthnRegistrationCallback`, and `WebAuthnAuthenticationCallback` are introduced to support AM's `WebAuthn Registration Node` and `WebAuthn Authentication Node`. [SDKS-782]
- `FRUser.revokeAccessToken()` is introduced to revoke OAuth2 token only, and keep existing SSO token. [SDKS-979]
- `Account`, `OathTokenCode`, `PushNotification` and all `Mechanism` classes now conform to `Codable` protocol, and introduce new method `toJson()` to return serialized JSON String value of the object. [SDKS-1004]
- `FRAClient.getAllNotifications()` is introduced to retrieve all notifications across all mechanisms. [SDKS-1009]

#### Changed
- SDK now persists SSO Token through `FRSession` instance without OAuth2 configuration. [SDKS-873]
- All `JailbreakDetector` and `DeviceCollector`'s initialization methods are now exposed as public methods to help developers more easily customize and utilize existing implementation. [SDKS-836]
- `PlatformCollector`'s attribute names were changed from `timezone` and `jailbreakScore` to `timeZone` and `jailBreakScore` respectively to align with AM and Android SDK. [SDKS-908]
- `Browser.validateBrowserLogin()` is now available in Objective-c as well. [SDKS-975]
- Jailbreak detection logic was updated to prevent Jailbreak detection bypass. [SDKS-840]


#### Deprecated
- Removed public var value from SingleValueCallback [SDKS-910]
- Removed FRURLProtocolResponseEvaluationCallback [SDKS-910]
- Removed FRURLProtocol.validatedURLs [SDKS-910]
- Removed deprecated FRAuth.shared.next() (public func next<T>) method [SDKS-910]


## [2.2.0]
#### Added
- `FRUser.browser()` is introduced to support external user-agent authorization. `Browser` object can be constructed through `BrowserBuilder`, and `BrowserBuilder` allows to customize URL query parameter, and to choose which external user-agent to be used. [SDKS-328]

#### Changed
- `FRUser.logout()` now also invalidates `id_token`, if exists, using OIDC end session endpoint after it invalidates SSO Token (using `/sessions` endpoint), and OAuth2 token(s) (using `/token/revoke` endpoint). [SDKS-328]
- Fix Secure Enclave availability validation using `CryptoKit` for iOS 13 and above. [SDKS-673]
- Fix inconsistent font size for TextField in login screen. [SDKS-675]
- `AuthorizationPolicy`'s `validatingURL` and `delegate` properties are now public properties. [SDKS-696]
- Fix the issue that `refresh_token` is not persisted when refresh_token grant type does not return new `refresh_token`. [SDKS-648]
- Change `FRUser.getAccessToken` to clear OAuth2 tokens and handle error more percisely to reflect the user authentication status. If `refresh_token` grant returns `invalid_grant`, SDK will resume with `/authorize` flow with SSO Token (other errors with `refresh_token` grant will throw an exception), and if the `/authorize` request fails with current SSO Token, SDK will clear all credentials and states assuming that there is no more valid credentials. [SDKS-700]
- `FRUser.currentUser.getAccessToken` method will now validate SSO Token associated with `AccessToken`, and make sure that it is same as current `FRSession.currentSession.sessionToken` value. If two values are different, SDK will invalidate OAuth2 token, and try to authorize new OAuth2 token(s) with current SSO Token. [SDKS-700]
- `FRUser.currentUser.getUserInfo` no longer thorws an exception for session renewal failure; instead SDK now invokes API without `Authorization` header if token renewal failed. [SDKS-644]

#### Deprecated
-

## [2.1.0]
#### Added
- `SuspendedTextOutputCallback`is now supported in iOS SDK for `Email Suspend Node` in AM. [SDKS-504]
- `Node` now supports `pageHeader`, and `pageDescription` attributes from `Page Node`. [SDKS-517]
- `NumberAttributeInputCallback`, and `BooleanAttributeInputCallback` are now supported for IDM integration `Callback`. [SDKS-494]
- `AbstractValidatedCallback` supports updated `Policies` structures. [SDKS-460]
- `FRProximity.setLocationAccuracy` is added to specify `CLLocationManager.desiredAccuracy` configuration used in `LocationCollector`. [SDKS-617]

#### Changed
- `FRUI` no longer asks for user's consent when `DeviceProfileCallback` is the only `Callback` in the `Node`. [SDKS-436]
- `FRAuth` was mistakenly allowing other app's private Keychain Access storage when .entitlement is misconfigured. [SDKS-552]
- `FRProximity` SDK's `LocationCollector` now requests for Location Authorization while collecting Device Profile information if the authorization has not been asked yet. [SDKS-617]

#### Deprecated

## [2.0.0]
#### Added
- `FRAuth` introduces new dependency, `FRCore` which contains generic core functionalities that can be shared across other ForgeRock iOS SDK. [SDKS-241]
- `FRCore` has been added to iOS SDK suite. `FRCore` is responsible to handle generic iOS tools and functionalities that are not relevant to ForgeRock products.
- `FRAuth` is now able to handle AM's Transactional Authorization requests out of box for IG integration, and with a little bit of customization for custom REST Apps. `FRAuth` SDK can support `Authentication by Service` and `Transaction - Authenticate to Tree` in Policy environment. [SDKS-87]
- `MetadataCallback` is now supported in `FRAuth` SDK. For AM 6.5.2, when `MetadataCallback` is returned with `stage` value, SDK automatically parses `MetadataCallback` into `Node`'s `stage` property. Please refer [this blog post](https://forum.forgerock.com/2020/02/using-an-authentication-tree-stage-to-build-a-custom-ui-with-the-forgerock-javascript-sdk/) for more details. [SDKS-304]
- `FRAuth` now allows more flexible customization on server infomration. Custom URL paths can be configured through `.plist` config file, or `ServerConfigBuilder`. [SDKS-302]
- `FRAuth` now supports `Device Profile Node` in AM 7.0.0. [SDKS-294]
- `FRCore` introduces an ability to customize internal SDK requests through `RequestInterceptor`. Use `FRCore.RequestInterceptor` to implement the interceptor, and `FRAuth.FRRequestInterceptorRegistry`to register interceptors. [SDKS-250]
- `FRAuth` now supports customizable cookie name to align with AM. Use `.plist` config file, or `ServerConfigBuilder` to change `cookieName`. [SDKS-382]
- `FRAuthenticator` SDK is now available; use `FRAuthenticator` to implement OATH, and Push Authentication with AM in the application.


#### Changed
- `FRAuth` now supports `noSession` parameter in Authentication Tree. If no SSO Token is returned with 200 status code, `NodeCompletion` returns `nil` for all three parameters. [SDKS-433]
- `ConfirmationCallback` and `TextOutputCallback`'s invalid `MessageType` error is fixed. SDK should now be able to support those callbacks received from AM.
- Single Sign-On issue where it fails to decrypt the data from other applications is fixed. SDK should now be able to encrypt/decrypt and share the data across the apps within SSO group.


#### Deprecated
- `FRURLProtocol.validatedURLs` and `FRURLProtocol.refreshTokenPolicy` are now deprecated; use `TokenManagementPolicy` and `TokenManagementPolicyDelegate` to perform Token Management feature. [SDKS-386]
- `ServerConfig(url:realm:timeout:)` is now deprecated; use `ServerConfigBuilder` to construct `ServerConfig`. [SDKS-302]

## [1.0.2]
#### Added
- `FRSession` is now added to replace `SessionManager`. Use `FRSession` to authenticate against Authentication Tree in AM, persist and manage Session Token. [SDKS-174]
- `FRSession.authenticate` retrieves Session Token, and creates `FRUser.currentUser` without OAuth2 token set. Use `FRUser.currentUser.getAccessToken` to obtain OAuth2 token set if needed. [SDKS-174]
- `forgerock_enable_cookie` option is now available; you can set Boolean value to indicate whether or not SDK to persist and manage Cookies from AM. [SDKS-183]
- FRAuth iOS SDK adds security layer on Keychain Service to encrypt all stored data with `SecuredKey` (using Secure Enclave when available). [SDKS-192]

#### Changed
- `FRUser.login` now returns `AuthError.userAlreadyAuthenticated` when there is already authenticated user session. [SDKS-174]
- When Session Token is updated, or changed through `FRSession.authenticate`, or `FRUser.login`, previously granted OAuth2 token set will automatically be revoked. [SDKS-174]

#### Deprecated
- `FRAuth.next` is now deprecated; use `FRSession.authenticate` instead. [SDKS-174]
- `SessionManager` is now deprecated and will become internal class. Use `FRSession` and `FRUser` instead. [SDKS-174]

## [1.0.1]

#### Added
- `SessionManager` is now publicly accessible to retrieve `SSO Token` / `AccessToken` / `FRUser` object, and to revoke `SSO Token` [SDKS-174]
- `SessionManager` is now accessible through `SessionManager.currentManager` singleton object after SDK initialization [SDKS-174]

#### Changed
- `FRAuth.start()` stops validating OAuth2 value(s) in configuration and make `OAuth2Client` and `TokenManager` become optional properties [SDKS-174]

## [1.0.0]

#### Added
- General Availability release for SDKs

## [0.9.1]

#### Fixed
- Changed OAuth2 authorization request to POST [SDKS-125]
- Added iOS 13 Dark Mode support to FRUI [SDKS-130]
- Fixed CPU usage issue [SDKS-131]
- Fixed FRProximity location collector issue [SDKS-124, SDKS-151]
- Fixed cosmetic issues on sample apps [SDKS-124, SDKS-132]
- Changed DropDown UI component in FRUI [SDKS-134]

## [0.9.0]

#### Added
- Initial release for FRAuth SDK
- Initial release for FRUI SDK
- Initial release for FRProximity SDK
- Initial Cocoapods deployment for beta version<|MERGE_RESOLUTION|>--- conflicted
+++ resolved
@@ -8,11 +8,8 @@
 - SSL Pinning Support [SDKS-1627]
 #### Changed
 - Remove "Accept: application/x-www-form-urlencoded" header from /authorize endpoint for GET requests [SDKS-1729]
-<<<<<<< HEAD
 - Fix issue when expired push notification displayed as "Approved" in the notification history list [SDKS-1491]
-=======
 - Fix Issues with registering TOTP accounts with invalid period [SDKS-1405]
->>>>>>> 798bd613
 
 ## [3.2.0]
 #### Changed
