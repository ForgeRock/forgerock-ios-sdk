// swift-tools-version:5.3
import PackageDescription

let package = Package (
    name: "ForgeRock-iOS-SDK",
    platforms: [
        .iOS(.v12)
    ],
    products: [
        .library(name: "FRCore", targets: ["FRCore"]),
        .library(name: "FRAuth", targets: ["FRAuth"]),
        .library(name: "FRProximity", targets: ["FRProximity"]),
        .library(name: "FRAuthenticator", targets: ["FRAuthenticator"]),
        .library(name: "FRUI", targets: ["FRUI"]),
        .library(name: "FRFacebookSignIn", targets: ["FRFacebookSignIn"]),
        .library(name: "FRGoogleSignIn", targets: ["FRGoogleSignIn"])
    ],
    dependencies: [
<<<<<<< HEAD
        .package(name: "Facebook", url: "https://github.com/facebook/facebook-ios-sdk.git", .exact("9.1.0")),
        .package(name: "GoogleSignIn", url: "https://github.com/google/GoogleSignIn-iOS.git", .exact("7.0.0"))
=======
        .package(name: "Facebook", url: "https://github.com/facebook/facebook-ios-sdk.git", .exact("16.0.1")),
        .package(name: "GoogleSignIn", url: "https://github.com/google/GoogleSignIn-iOS.git", .exact("6.1.0"))
>>>>>>> 78a86067
    ],
    targets: [
        .target(name: "cFRCore", dependencies: [], path: "FRCore/FRCore/SharedC/Sources"),
        .target(name: "cFRAuthenticator", dependencies: [], path: "FRAuthenticator/FRAuthenticator/SharedC/Sources"),
        .target(name: "FRCore", dependencies: [.target(name: "cFRCore")], path: "FRCore/FRCore", exclude: ["Info.plist", "FRCore.h", "SharedC/Sources/include/JBUtil.h", "SharedC/Sources/JBUtil.c", "SharedC/FRCore.modulemap"]),
        .target(name: "FRAuth", dependencies: [.target(name: "FRCore")], path: "FRAuth/FRAuth", exclude: ["Info.plist", "FRAuth.h"]),
        .target(name: "FRProximity", dependencies: [.target(name: "FRAuth")], path: "FRProximity/FRProximity", exclude: ["Info.plist", "FRProximity.h"]),
        .target(name: "FRAuthenticator", dependencies: [.target(name: "FRAuth"), .target(name: "cFRAuthenticator")], path: "FRAuthenticator/FRAuthenticator", exclude: ["Info.plist", "FRAuthenticator.h", "SharedC/Sources/include/base32.h", "SharedC/Sources/base32.c", "SharedC/FRAuthenticator.modulemap"]),
        .target(name: "FRUI", dependencies: [.target(name: "FRAuth")], path: "FRUI/FRUI", exclude: ["Info.plist", "FRUI.h"]),
        .target(name: "FRFacebookSignIn", dependencies: [.target(name: "FRAuth"), .product(name: "FacebookLogin", package: "Facebook")], path: "FRFacebookSignIn/FRFacebookSignIn/Sources"),
        .target(name: "FRGoogleSignIn", dependencies: [.target(name: "FRAuth"), .product(name: "GoogleSignIn", package: "GoogleSignIn")], path: "FRGoogleSignIn/FRGoogleSignIn/Sources")
    ]
)<|MERGE_RESOLUTION|>--- conflicted
+++ resolved
@@ -16,13 +16,8 @@
         .library(name: "FRGoogleSignIn", targets: ["FRGoogleSignIn"])
     ],
     dependencies: [
-<<<<<<< HEAD
-        .package(name: "Facebook", url: "https://github.com/facebook/facebook-ios-sdk.git", .exact("9.1.0")),
+        .package(name: "Facebook", url: "https://github.com/facebook/facebook-ios-sdk.git", .exact("16.0.1")),
         .package(name: "GoogleSignIn", url: "https://github.com/google/GoogleSignIn-iOS.git", .exact("7.0.0"))
-=======
-        .package(name: "Facebook", url: "https://github.com/facebook/facebook-ios-sdk.git", .exact("16.0.1")),
-        .package(name: "GoogleSignIn", url: "https://github.com/google/GoogleSignIn-iOS.git", .exact("6.1.0"))
->>>>>>> 78a86067
     ],
     targets: [
         .target(name: "cFRCore", dependencies: [], path: "FRCore/FRCore/SharedC/Sources"),
